--- conflicted
+++ resolved
@@ -8,11 +8,7 @@
 from firewood import utils
 from firewood.common import backend
 from firewood.common.types import STR
-<<<<<<< HEAD
 from firewood.hooks import lr_equalizers, weight_normalizations
-=======
-from firewood.hooks import lr_equalizers
->>>>>>> 84764a1c
 from firewood.layers import activations
 from firewood.layers import noise as _noise
 from firewood.layers import normalizations
@@ -152,31 +148,6 @@
         self.__lr_equalization = value
         self._check_layers()
 
-<<<<<<< HEAD
-=======
-        weight_layer = self.layers.get_submodule("weight")
-        activation_layer = getattr(self.layers, "activation", None)
-        bias_layer = getattr(self.layers, "bias", None)
-        if value:
-            lr_equalizers.lr_equalizer(
-                weight_layer, **self.lr_equalization_args
-            )
-            if bias_layer:
-                lr_equalizers.lr_equalizer(
-                    bias_layer, **self.lr_equalization_args
-                )
-            elif isinstance(activation_layer, BiasedActivation):
-                lr_equalizers.lr_equalizer(
-                    activation_layer, **self.lr_equalization_args
-                )
-        else:
-            lr_equalizers.remove_lr_equalizer(weight_layer)
-            if bias_layer:
-                lr_equalizers.remove_lr_equalizer(bias_layer)
-            elif isinstance(activation_layer, BiasedActivation):
-                lr_equalizers.remove_lr_equalizer(activation_layer)
-
->>>>>>> 84764a1c
     @property
     def op_order(self) -> str:
         return self.__op_order.replace("B", "")
@@ -259,13 +230,8 @@
         if "normalization" in self.layers and self.op_order == "WNA":
             normalization_layer = self.layers.get_submodule("normalization")
             if getattr(normalization_layer, "affine", False):
-<<<<<<< HEAD
                 self._update_layer_in_order("add_bias", None)
                 print("Remove meaningless bias after normalization.")
-=======
-                self._update_layer_in_order("bias", None)
-                return
->>>>>>> 84764a1c
 
     def __update_activation(self, fuse: bool) -> None:
         if "activation" not in self.layers:
@@ -344,7 +310,6 @@
         """
         if "add_bias" not in self.layers:
             return
-<<<<<<< HEAD
         op_before_bias = self.__op_order[
             self.__op_order.index("W") : self.__op_order.index("B")
         ]
@@ -357,14 +322,6 @@
                 return
         weight_layer = self.layers.get_submodule("weighting")
         bias_layer = self.layers.get_submodule("add_bias")
-=======
-        index = SUPPORT_LAYER_NAMES["W"].index("weight")
-        for layer in SUPPORT_LAYER_NAMES["W"][index + 1 :]:
-            if layer in self.layers:
-                return
-        weight_layer = self.layers.get_submodule("weight")
-        bias_layer = self.layers.get_submodule("bias")
->>>>>>> 84764a1c
         lr_equalizers.transfer_bias_attrs(bias_layer, weight_layer)
         self._update_layer_in_order("add_bias", None)
 
